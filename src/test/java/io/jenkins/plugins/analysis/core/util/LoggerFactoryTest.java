package io.jenkins.plugins.analysis.core.util;

import java.io.PrintStream;

import org.junit.jupiter.api.Test;

import static java.util.Arrays.*;
import static java.util.Collections.*;
import static org.mockito.Mockito.*;

import hudson.plugins.analysis.core.Settings;

/**
 * Tests the class {@link LoggerFactory}.
 *
 * @author Ullrich Hafner
 */
class LoggerFactoryTest {
    private static final String LOG_MESSAGE = "Hello Logger!";
    private static final String TOOL_NAME = "test";
    private static final String EXPECTED_TOOL_PREFIX = "[test]";
    private static final String FIRST_MESSAGE = "One";
    private static final String SECOND_MESSAGE = "Two";

    /**
     * Verifies that all logger methods print to the print stream if the quite mode in Jenkins global configuration has
     * been disabled.
     */
    @Test
    void shouldReturnLoggerIfQuietModeIsDeactivated() {
        Settings settings = createSettings(false);

        LoggerFactory factory = new LoggerFactory(settings);
        PrintStream printStream = mock(PrintStream.class);
<<<<<<< HEAD
        Logger logger = factory.createLogger(printStream, "test");

        logger.log("Hello World");

        verify(printStream).println("[test] Hello World");

        Logger loggerWithBraces = factory.createLogger(printStream, "[test]");

        loggerWithBraces.log("Hello World");

        verify(printStream, times(2)).println("[test] Hello World");
=======
        Logger logger = factory.createLogger(printStream, TOOL_NAME);

        logger.log(LOG_MESSAGE);

        verify(printStream).println(EXPECTED_TOOL_PREFIX + " " + LOG_MESSAGE);

        Logger loggerWithBraces = factory.createLogger(printStream, EXPECTED_TOOL_PREFIX);

        loggerWithBraces.log(LOG_MESSAGE);

        verify(printStream, times(2)).println(EXPECTED_TOOL_PREFIX + " " + LOG_MESSAGE);
>>>>>>> 0642dbee

        logger.logEachLine(emptyList());

        verifyNoMoreInteractions(printStream);
<<<<<<< HEAD

        logger.logEachLine(singletonList("One"));

        verify(printStream).println("[test] One");

        logger.logEachLine(asList("One", "Two"));
        verify(printStream, times(2)).println("[test] One");
        verify(printStream).println("[test] Two");

=======

        logger.logEachLine(singletonList(FIRST_MESSAGE));

        verify(printStream).println(EXPECTED_TOOL_PREFIX + " " + FIRST_MESSAGE);

        logger.logEachLine(asList(FIRST_MESSAGE, SECOND_MESSAGE));
        verify(printStream, times(2)).println(EXPECTED_TOOL_PREFIX + " " + FIRST_MESSAGE);
        verify(printStream).println(EXPECTED_TOOL_PREFIX + " " + SECOND_MESSAGE);
>>>>>>> 0642dbee
    }

    /**
     * Verifies that all logger methods do not print anything if the quite mode in Jenkins global configuration has been
     * enabled.
     */
    @Test
    void shouldReturnNullLoggerIfQuietModeIsEnabled() {
        Settings settings = createSettings(true);

        LoggerFactory factory = new LoggerFactory(settings);
        PrintStream printStream = mock(PrintStream.class);
<<<<<<< HEAD
        Logger logger = factory.createLogger(printStream, "test");

        logger.log("Hello World");
=======
        Logger logger = factory.createLogger(printStream, TOOL_NAME);

        logger.log(LOG_MESSAGE);
>>>>>>> 0642dbee

        verifyZeroInteractions(printStream);

        logger.logEachLine(emptyList());
<<<<<<< HEAD
        logger.logEachLine(singletonList("One"));
        logger.logEachLine(asList("One", "Two"));
=======
        logger.logEachLine(singletonList(FIRST_MESSAGE));
        logger.logEachLine(asList(FIRST_MESSAGE, SECOND_MESSAGE));
>>>>>>> 0642dbee

        verifyZeroInteractions(printStream);
    }

    private Settings createSettings(final boolean value) {
        Settings settings = mock(Settings.class);
        when(settings.getQuietMode()).thenReturn(value);
        return settings;
    }
}<|MERGE_RESOLUTION|>--- conflicted
+++ resolved
@@ -32,19 +32,6 @@
 
         LoggerFactory factory = new LoggerFactory(settings);
         PrintStream printStream = mock(PrintStream.class);
-<<<<<<< HEAD
-        Logger logger = factory.createLogger(printStream, "test");
-
-        logger.log("Hello World");
-
-        verify(printStream).println("[test] Hello World");
-
-        Logger loggerWithBraces = factory.createLogger(printStream, "[test]");
-
-        loggerWithBraces.log("Hello World");
-
-        verify(printStream, times(2)).println("[test] Hello World");
-=======
         Logger logger = factory.createLogger(printStream, TOOL_NAME);
 
         logger.log(LOG_MESSAGE);
@@ -56,22 +43,10 @@
         loggerWithBraces.log(LOG_MESSAGE);
 
         verify(printStream, times(2)).println(EXPECTED_TOOL_PREFIX + " " + LOG_MESSAGE);
->>>>>>> 0642dbee
 
         logger.logEachLine(emptyList());
 
         verifyNoMoreInteractions(printStream);
-<<<<<<< HEAD
-
-        logger.logEachLine(singletonList("One"));
-
-        verify(printStream).println("[test] One");
-
-        logger.logEachLine(asList("One", "Two"));
-        verify(printStream, times(2)).println("[test] One");
-        verify(printStream).println("[test] Two");
-
-=======
 
         logger.logEachLine(singletonList(FIRST_MESSAGE));
 
@@ -80,7 +55,6 @@
         logger.logEachLine(asList(FIRST_MESSAGE, SECOND_MESSAGE));
         verify(printStream, times(2)).println(EXPECTED_TOOL_PREFIX + " " + FIRST_MESSAGE);
         verify(printStream).println(EXPECTED_TOOL_PREFIX + " " + SECOND_MESSAGE);
->>>>>>> 0642dbee
     }
 
     /**
@@ -93,26 +67,15 @@
 
         LoggerFactory factory = new LoggerFactory(settings);
         PrintStream printStream = mock(PrintStream.class);
-<<<<<<< HEAD
-        Logger logger = factory.createLogger(printStream, "test");
-
-        logger.log("Hello World");
-=======
         Logger logger = factory.createLogger(printStream, TOOL_NAME);
 
         logger.log(LOG_MESSAGE);
->>>>>>> 0642dbee
 
         verifyZeroInteractions(printStream);
 
         logger.logEachLine(emptyList());
-<<<<<<< HEAD
-        logger.logEachLine(singletonList("One"));
-        logger.logEachLine(asList("One", "Two"));
-=======
         logger.logEachLine(singletonList(FIRST_MESSAGE));
         logger.logEachLine(asList(FIRST_MESSAGE, SECOND_MESSAGE));
->>>>>>> 0642dbee
 
         verifyZeroInteractions(printStream);
     }
